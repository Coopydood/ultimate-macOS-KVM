<a href="https://coopydood.github.io/ultimate-macOS-KVM"><img src="https://github.com/Coopydood/ultimate-macOS-KVM/blob/492731ef1d95d2da534c660b001550f4d76a6c68/resources/images/bannerAlphaBasic.png?raw=true" alt="ultimate-macOS-KVM" width="500"/></a>

### v0.12.0

Helping you build the ultimate macOS virtual machine, powered by KVM.

**[What's new?](https://github.com/Coopydood/ultimate-macOS-KVM/releases/latest)&nbsp;&nbsp;&nbsp;|&nbsp;&nbsp;&nbsp;**[Switch to dev branch... ⎋](https://github.com/Coopydood/ultimate-macOS-KVM/tree/dev)

<br>

[![ULTMOS VERSION](https://img.shields.io/github/v/release/Coopydood/ultimate-macOS-KVM?style=for-the-badge&color=1793D1&logo=github&logoColor=white&label=)](https://github.com/Coopydood/ultimate-macOS-KVM/releases/latest) [![GitHub](https://img.shields.io/github/license/Coopydood/ultimate-macOS-KVM?label=Licence&logo=unlicense&logoColor=white&style=for-the-badge)](https://github.com/Coopydood/ultimate-macOS-KVM/blob/main/LICENSE) [![GitHub repo size](https://img.shields.io/github/repo-size/Coopydood/ultimate-macOS-KVM?color=07b55b&label=Size&logo=envoy-proxy&logoColor=white&style=for-the-badge)](https://github.com/Coopydood/ultimate-macOS-KVM) [![Discord](https://img.shields.io/discord/574943603466436628?color=7d86ff&label=Discord&logo=discord&logoColor=white&style=for-the-badge)](https://sl.coopydood.com/discord)

***

## 👋》Introduction

Tired of all the restraints and poor performance of macOS VMs in hypervisors like VirtualBox or VMware? Well, the story changes when you run your virtual machines in **kernel space**. Welcome to the world of **K**ernel **V**irtual **M**achines.

You might be new to QEMU/KVM, or a long-time veteran - either way, this project aims to help you build a macOS virtual machine that can take full advantage of the power of KVM - but in a user-friendly and approachable way.

Scripts? Configs? QEMU arguments? A *"qcow"* file? *Moo?* If you need a little help wrapping your head around this stuff, feel free to check out the [FAQs](https://github.com/Coopydood/ultimate-macOS-KVM/wiki/FAQs) for some quick knowledge on the basics.

<br>
<img src="https://github.com/Coopydood/ultimate-macOS-KVM/assets/39441479/1244b64e-95b2-469a-8271-43c56e72b065" alt="ultimate-macOS-KVM" width="1400"/>
<p align="center"><i>SussyMac v2.0 - Full virtual Hackintosh setup powered by ULTMOS.</i></p>

***

## 💎》Features

<ul>
<li><b>AutoPilot <a href="https://github.com/Coopydood/ultimate-macOS-KVM/wiki/AutoPilot">⎋</a></b></li> 
Automatically generates a valid, customised, and ready-to-use QEMU config script in seconds.

<li><b>VFIO-PCI Passthrough Assistant <a href="https://github.com/Coopydood/ultimate-macOS-KVM/wiki/VFIO%E2%80%90PCI-Passthrough-Assistant">⎋</a></b></li>
Advanced passthrough tinkering made easy with auto-detection and configuration walkthroughs.

<li><b>USB Passthrough Assistant</b></li>
Allows you to select any of your host's attached USB devices for use with the macOS guest, and automatically configures them.

<li><b>OpenCore Configuration Assistant</b></li>
Automatically mount and edit your OpenCore image from your host, using Network Block Devices.

<li><b>GenSMBIOS Integration</b></li>
Auto-generate a new SMBIOS and serial number directly onto the virtual OpenCore image with full GenSMBIOS + ULTMOS integration.

<li><b>Boot Argument Assistant + AutoPatch</b></li>
Easily edit the macOS boot arguments of your OpenCore image, and even automatically apply relevant patches for your setup (e.g. AMD RX 5000 series black screen patch).

<li><b>Automatic System Checks</b></li>
Several check scripts can be used to make sure your system is correctly prepared for both passthrough and non-passthrough KVM.

<li><b>GPU Compatibility Checker</b></li>
Detects GPUs in your host system and checks them against a list of known compatible and incompatible macOS GPUs, providing a summary including any extra card-specific quirks.

<li><b>VFIO-IDs and IOMMU Helpers</b></li>
Auto-detects and lists IOMMU groups, VFIO-IDs, and checks if devices are stubbed to kernel driver correctly.

<li><b>Convert to XML for virt-manager <a href="https://github.com/Coopydood/ultimate-macOS-KVM/wiki/XML-Converter">⎋</a></b></li>
Easily convert any AutoPilot-generated QEMU scripts into an importable XML file for virt-manager (GUI). VFIO-PCI passthrough and USB configurations are also converted.
</ul>

> [!TIP]
> Click the [**⎋**]() icon next to a feature to read more about it in greater detail.



<img src="https://github.com/Coopydood/ultimate-macOS-KVM/assets/39441479/ac766b58-5e66-4b70-9742-8e318f065fc2" width="45%"></img> <img src="https://github.com/Coopydood/ultimate-macOS-KVM/assets/39441479/ee451491-35fa-436e-957b-888d2f7d488e" width="45%"></img>

***

## 🎲》Requirements

As with all other virtual machines / hypervisors, you don't need an *uber-powerful* PC, but you should expect guest performance to be relative to your host's. Performance *can* change dramatically based on guest properties, such as virtual cores, allocated memory, and virtual CPU threads - but it really does boil down to how beefy your host's hardware is.

Here's a table with my best judgment on minimum, recommended, and best system requirements:


|                 |                   **Minimum**                  |                           **Recommended**                          |                                 **Optimal**                                 |                                   My Setup                                   |
|-----------------|:----------------------------------------------:|:------------------------------------------------------------------:|:---------------------------------------------------------------------------:|:----------------------------------------------------------------------------:|
| **OS**          |                    linux-5.x                   |                             Linux Mint                             |                                  Arch Linux                                 |                                  Arch Linux                                  |
| **Motherboard** |             Virtualisation<br>UEFI             |        Virtualisation<br>UEFI<br>IOMMU<br>Intel VT-d / AMD-V       | Virtualisation<br>UEFI<br>IOMMU<br>Intel VT-d / AMD-V<br>Isolated PCI Lanes | ROG STRIX Z490-E GAMING<br>UEFI<br>IOMMU<br>Intel VT-d<br>Isolated PCI lanes |
| **CPU**         | ~2014 Intel / AMD<br>Virtualisation<br>2 cores | Intel i5 / Ryzen 5<br>Virtualisation<br>4-8 cores<br>Hyperthreaded |     Intel i9 / Ryzen 9<br>Virtualisation<br>8-16 cores<br>Hyperthreaded     |               Intel Core i9-10900K<br>10 cores<br>Hyperthreaded              |
| **Memory**      |                      4 GB                      |                                16 GB                               |                                    32 GB+                                   |                               64 GB                              |
| **Disk Type**   |                    SATA HDD                    |                              SATA SSD                              |                                   NVMe SSD                                  |                               NVMe SSD                               |
| **Disk Space**  |                      40 GB                     |                               120 GB                               |                                   500 GB+                                   |                                    500 GB                                    |
| **Resolution**  |                    1280x720                    |                              2560x1440                             |                                  3840x2160                                  |                               2560x1440                              |
| **GPU (VFIO)**  |                        -                       |                             AMD RX 580                             |                                AMD RX 6600 XT                               |                                  AMD RX 5700 XT                                  |

> [!NOTE]
> The recommended and optimal specifications are for reference only.

***

## 📦》Dependencies
The project requires several other packages to function properly, while others can be optionally installed to enhance your experience. 

All of the dependencies, both required and optional, are listed below.

> [!IMPORTANT]
> The package names listed below are examples on an Arch-based system. Your distro may be different!

<b>Required</b>
<ul>
<li><b>Sudo</b> 》 <code>sudo</code></li>
<li><b>Git</b> 》 <code>git</code></li>
<li><b>Wget</b> 》 <code>wget</code></li>
<li><b>QEMU</b> 》 <code>qemu-full</code></li>
<li><b>Libvirt</b> 》 <code>libvirt</code></li>
<li><b>DNSmasq</b> 》 <code>dnsmasq</code></li>
<li><b>Python</b> 》 <code>python</code></li>
</ul>
<b>Optional</b>
<ul>
<li><b>Virtual Machine Manager (GUI)</b> 》 <code>virt-manager</code></li>
<li><b>Virsh</b> 》 <code>virsh</code></li>
<li><b>Discord Rich Presence (pypresence)</b> 》 <code>python-pypresence</code> or, using pip, install <code>pypresence</code></li>
<li><b>Network Block Device (NBD)</b> 》 <code>nbd</code> required for mounting the OpenCore image for editing on host system
</ul>

<<<<<<< HEAD
=======
<details open>
<summary>Arch</summary>
<br>
<code>yay -Syu git wget qemu-full libvirt dnsmasq python virt-manager virsh nbd</code>
</details>

 <details open>
<summary>Ubuntu / Debian</summary>
 <br>
<code>sudo apt-get install qemu uml-utilities virt-manager git \
    wget libguestfs-tools p7zip-full make dmg2img tesseract-ocr \
    tesseract-ocr-eng genisoimage vim net-tools screen -yWell, you asked for it!</code>
</details>
  
>>>>>>> 6e01d397
> [!WARNING]
> You **must** have all of the required dependencies installed before using this project. 

> [!tip]
> Optional dependencies can enhance your experience, such as using your VM in a GUI, or showing what macOS version you're currently running on your Discord profile.
>
> Your experience is automatically adapted based on the dependencies you have installed. For example, if you have ``pypresence`` installed, Discord rich presence will be enabled automatically on AutoPilot scripts.

***

## 🐧》Oh, and you NEED Linux.

Shocker; KVM is a module built into the *Linux kernel*, not **Windows Subsystem for Linux** or some UNIX-like terminal. You need a <ins>full install</ins> of at least base Linux **on your host**. Don't try any of that VM inception shenanigans.

The easiest way to do this is by grabbing some mainstream Linux distro, like **Ubuntu, Linux Mint, Manjaro, endeavourOS** - among many, many others. You can theoretically pick any one you like. *I use Arch BTW.*

> [!NOTE]
> Testing of ULTMOS on different distrobutions is underway - but please note that is has been primarily developed and tested on **Arch** and **Debian**-based systems.

***

## 🛫》Getting Started

It's easy to get up and running. Simply clone the repo using ``git``.
Make sure you have **all** [dependencies](https://github.com/Coopydood/ultimate-macOS-KVM/blob/main/README.md#requirements) installed before getting started.

```sh
$ git clone https://github.com/Coopydood/ultimate-macOS-KVM
```

> [!TIP]
> Alternatively, you can download the latest release [here](https://github.com/Coopydood/ultimate-macOS-KVM/archive/refs/heads/main.zip).

<br>

Okay, so you've cloned my repo, and `cd`'d into the directory. Great!
Now, before running the script - and to avoid the subsequent and inevitable gotcha - you should enable the ``libvirtd`` daemon first if it hasn't been already. Here's an example for Arch-based systems:

```sh
$ sudo systemctl enable libvirtd
```
> [!WARNING]
> This command requires superuser privileges.

<br>

and/or check the status of the daemon with

```sh
$ systemctl status libvirtd
```

***

## 🧭》Usage

Okay, now you're ready to use **ultimate-macOS-KVM**. Use the ``main.py`` file.

This is your main menu / central hub for the project and everything can be accessed from here. 

```sh
$ ./main.py
```
> [!CAUTION]
> Most sub-scripts included in the project should *not* be run on their own. Always use ``main.py`` unless the script was user-generated or stated otherwise.

***

## 🖥️》I'm here for GPU passthrough

...and you've come to the right place. ultimate-macOS-KVM includes several handy built-in tools to make VFIO-PCI passthrough (including GPUs) as pain-free as possible. Please see the documentation on how to get started with these tools.

Oh, and speaking of...

***

## 📖》Documentation

More detailed write-ups on the project and the scripts included, as well as some tutorials can be found on this [repo's wiki](https://github.com/Coopydood/ultimate-macOS-KVM/wiki).

This is continually updated and made better as the project develops. Feel free to help out and [write your own!](https://github.com/Coopydood/ultimate-macOS-KVM/new/dev/docs)

Changelogs can be found on the [releases](https://github.com/Coopydood/ultimate-macOS-KVM/releases) page.

> [!TIP]
> All documentation and changelogs are included in the [docs folder](https://github.com/Coopydood/ultimate-macOS-KVM/tree/main/docs) for offline reading.

***

## 🛟》Help and Troubleshooting

Alongside the tutorial and explanation documents, this project includes troubleshooting guides for a wide variety of issues - ranging from project issues such as those in *AutoPilot*, or other issues such as GPU passthrough.

You can search for your problem and find solutions in the [**Issues and Troubleshooting**](https://github.com/Coopydood/ultimate-macOS-KVM/wiki/Issues-and-Troubleshooting) section of the project wiki.

> [!NOTE]
> If an unexpected problem with the ULTMOS project itself arises, it may be a bug, and can be reported [here](https://github.com/Coopydood/ultimate-macOS-KVM/issues/new).

***

## ⬇️》Updates

This project has been designed to be updated and made better over time.

As you use it to generate your personal files, having to re-clone the entire repo yourself while preserving your files would be a right pain in the backside. Therefore, there's an automated updater script built right in that you can use to safely update in-place to newer versions of this project, without affecting any of your personal config files, virtual hard drives, or anything else not part of the project files. And, if an update dramatically changes directory structures from your current version, the updater automatically disables its in-place update mechanism to prevent data loss.

Of course, if you're just testing the project, then a "clean install" is probably still preferable.

<img src="https://github.com/Coopydood/ultimate-macOS-KVM/assets/39441479/b3578d2d-3d31-41a6-a7f0-85a857ef1f5b" width="60%"></img>

***

## 🖼️》Gallery

Here's a few screenshots showing **ultimate-macOS-KVM** in action!

<img src="https://github.com/Coopydood/ultimate-macOS-KVM/assets/39441479/d93d92e1-5923-436f-a00d-d311c75c1680" width="90%"></img> <img src="https://github.com/Coopydood/ultimate-macOS-KVM/assets/39441479/aedd04b6-3334-482d-adbe-d3809238a652" width="45%"></img> <img src="https://github.com/Coopydood/ultimate-macOS-KVM/assets/39441479/593e8388-8b2d-4b12-99b4-1dbd7802dea8" width="45%"></img> <img src="https://github.com/Coopydood/ultimate-macOS-KVM/assets/39441479/a7a60115-865a-4939-ab8f-e726a3d488a6" width="45%"></img> <img src="https://github.com/Coopydood/ultimate-macOS-KVM/assets/39441479/1802c1d2-7d35-4e70-9ab2-13820ef7e3a9" width="45%"></img> <img src="https://github.com/Coopydood/ultimate-macOS-KVM/assets/39441479/1fd0add5-c0c8-46a1-8897-3b80c37f98a1" width="45%"></img> <img src="https://github.com/Coopydood/ultimate-macOS-KVM/assets/39441479/8380632b-dceb-41e7-acb0-b2bd15cbf575" width="45%"></img> <img src="https://github.com/Coopydood/ultimate-macOS-KVM/assets/39441479/b32c2701-a934-42ce-ab69-06b1ae350f1b" width="45%"></img> <img src="https://github.com/Coopydood/ultimate-macOS-KVM/assets/39441479/ee451491-35fa-436e-957b-888d2f7d488e" width="45%"></img> <img src="https://github.com/Coopydood/ultimate-macOS-KVM/assets/39441479/c4e394c3-a666-4aab-9aa7-b40b1e84d977" width="45%"></img> <img src="https://github.com/Coopydood/ultimate-macOS-KVM/assets/39441479/feb19dce-7a9a-4527-884c-8b2f2d445e2f" width="45%"></img> <img src="https://github.com/Coopydood/ultimate-macOS-KVM/assets/39441479/4a8b5249-3029-49d3-8539-229b3c179816" width="45%"></img> <img src="https://github.com/Coopydood/ultimate-macOS-KVM/assets/39441479/4e7678f3-5ee4-4e69-93a7-d9ba9881cea7" width="45%"></img>
<img src="https://github.com/Coopydood/ultimate-macOS-KVM/assets/39441479/dd012a63-415a-4b87-b096-feabdd3f8a5e" width="45%"></img> <img src="https://github.com/Coopydood/ultimate-macOS-KVM/assets/39441479/32d2992d-a39a-4b34-976b-5e7ee5d5c926" width="45%"></img> 

> [!TIP]
> More screenshots of ULTMOS in action can be found included in the [docs](https://github.com/Coopydood/ultimate-macOS-KVM/tree/main/docs/screenshots) folder!

***

## ☢️》Disclaimer

This is my way of giving back to the QEMU, KVM, and VFIO community. Please don't expect much as this is a passion project and not a priority in my life.

- I'm not responsible for any time you waste using this project.
- I'm not responsible if you make an oopsie whoopsie.
- I have no affiliation with OpenCore and have no developmental experience with it.
- Expect headaches. Some severe.
- You need a LOT of patience. I mean it. Despite me trying to alleviate some of the hassles, you WILL run into [stupid gotchas](https://github.com/Coopydood/ultimate-macOS-KVM/wiki/Issues-and-Troubleshooting) that require trial and error out of my control.
- I'm by no means an expert on this stuff nor would I claim to be.
- I've simply made *what I had to go through **easier** for you*. Hopefully.
- Yes, my Python is pretty bad. But if it works, it works.

> [!CAUTION]
> Do NOT run anything as ``sudo`` unless absolutely necessary. If you have an urge to then you need to break that habit _**asap.**_ <br><br>
> Most of my scripts do not require superuser privileges, however, the ones that do are clearly marked with a yellow ⚠️ next to the operation requiring such permissions.
  
***

## ⚖️》Legal

> [!WARNING]
> This project contains a string of text known as an OS Key (OSK). 

Apple uses this key to make it more difficult for non-Macintosh computers to run macOS, by requiring the key to be provided by the SMBIOS. 

This OS key is widely available on the Internet and is no longer considered a "secret", and was even included in a [public court document](http://www.rcfp.org/sites/default/files/docs/20120105_202426_apple_sealing.pdf).

Apple has attempted to classify the OSK as a trade secret but has ultimately failed in doing so. As a result, it is freely included within this project, as with [OSX-KVM](https://github.com/kholia/OSX-KVM).

***

## ❤️》Sponsors

These awesome people were generous enough to donate financially to help fuel the 3AM misadventures this project is made from. Thank you so much!

<!-- sponsors --><a href="https://github.com/WaveringAna"><img src="https://images.weserv.nl/?url=https://github.com/WaveringAna.png?v=1&h=100&w=100&fit=cover&mask=circle&maxage=7d" height="50px" width="50px" alt="WaveringAna"></a><a href="https://github.com/SaRoKu"><img src="https://images.weserv.nl/?url=https://github.com/SaRoKu.png?v=1&h=100&w=100&fit=cover&mask=circle&maxage=7d" height="50px" width="50px" alt="SaRoKu"></a><!-- sponsors -->

<br><br>
<sup>If you find this project helpful, and want to support development, you can <a href="https://github.com/sponsors/Coopydood">sponsor it</a>! Any and all donations are incredibly appreciated and never expected or required! </sup>

***

<img align="left" width="100" height="100" src="https://dortania.github.io/docs/latest/Logos/Logo.png">

<h3>Powered by OpenCore<br><sub>Version 0.9.7</sub></h3>

This project would not be possible without the incredible work of the [OpenCore development team](https://github.com/Acidanthera). Thank you to everyone involved! ❤️


***

## 🤝》Credits & Greetz

While I am the creator of these automation/ease-of-use scripts, this project is not possible without both the prior and current works of some very talented people. The people who have tested the project are also included.

- **[Dortania](https://github.com/Dortania)** 》 Extensive documentation and Hackintosh development.
- **[Kholia](https://github.com/kholia)** 》 Development of scripts and documentation. ultimate-macOS-KVM is intended as an extension to [OSX-KVM](https://github.com/kholia/OSX-KVM).
- **[thenickdude](https://github.com/thenickdude)** 》 Personal support throughout my KVM misadventures and countless community contribs.
- **[vit9696](https://github.com/vit9696)** 》 Author of many macOS hacks including kexts, and other source material used in this project. Probably knows the macOS boot process better than Apple.
- **[vu1tur](to@vu1tur.eu.org)** 》 Open source dmg to img conversion tool; used and bundled in this project.
- **[Eversiege](https://github.com/eversiege)** 》 Support and testing, та мій улюблений українець. Also made the project's main [website](https://coopydood.github.io/ultimate-macOS-KVM).
- **[CyberneticSquid](https://github.com/cyberneticsquid)** 》 Testing for me at stupid-o'-clock because he's a cool Aussie.
- **[Cake](https://github.com/cam-jm)** 》 Another Aussie testing for me in the middle of my sleep-deprived nights, with a slight obsession over cake.
- **[Hyperchromiac](https://github.com/hyperchromiac)** 》 My personal constitution-munching American. Legend has it that I live in his attic, although even I'm not sure. Love this guy either way.
- **[Kaz](https://github.com/Eaz11)** 》 Other than his brilliant English accent's pronunciations (including "macOS Syria"), he's done extensive testing. Say hi to your nephew for me.
- **[GigantTech](https://twitter.com/TechGigant)** 》 Moderately annoying German guy that I convinced to install Linux subsequently letting him test my project. It's free real estate!
- **[Hummenix](https://github.com/Hummenix)** 》Testing of ULTMOS across different Linux distros. 
- **[CorpNewt](https://github.com/CorpNewt)** 》Creator of GenSMBIOS and many other Hackintosh essentials.
- **[Acidanthera](https://github.com/Acidanthera)** 》The group behind OpenCore, Lilu, WhateverGreen, and MUCH more.

***



<p align="center">
  <img src="https://github.com/Coopydood/ultimate-macOS-KVM/assets/39441479/39d78d4b-8ce8-44f4-bba7-fefdbf2f80db" width="10%"> </img>
</p>
<|MERGE_RESOLUTION|>--- conflicted
+++ resolved
@@ -1,339 +1,336 @@
-<a href="https://coopydood.github.io/ultimate-macOS-KVM"><img src="https://github.com/Coopydood/ultimate-macOS-KVM/blob/492731ef1d95d2da534c660b001550f4d76a6c68/resources/images/bannerAlphaBasic.png?raw=true" alt="ultimate-macOS-KVM" width="500"/></a>
-
-### v0.12.0
-
-Helping you build the ultimate macOS virtual machine, powered by KVM.
-
-**[What's new?](https://github.com/Coopydood/ultimate-macOS-KVM/releases/latest)&nbsp;&nbsp;&nbsp;|&nbsp;&nbsp;&nbsp;**[Switch to dev branch... ⎋](https://github.com/Coopydood/ultimate-macOS-KVM/tree/dev)
-
-<br>
-
-[![ULTMOS VERSION](https://img.shields.io/github/v/release/Coopydood/ultimate-macOS-KVM?style=for-the-badge&color=1793D1&logo=github&logoColor=white&label=)](https://github.com/Coopydood/ultimate-macOS-KVM/releases/latest) [![GitHub](https://img.shields.io/github/license/Coopydood/ultimate-macOS-KVM?label=Licence&logo=unlicense&logoColor=white&style=for-the-badge)](https://github.com/Coopydood/ultimate-macOS-KVM/blob/main/LICENSE) [![GitHub repo size](https://img.shields.io/github/repo-size/Coopydood/ultimate-macOS-KVM?color=07b55b&label=Size&logo=envoy-proxy&logoColor=white&style=for-the-badge)](https://github.com/Coopydood/ultimate-macOS-KVM) [![Discord](https://img.shields.io/discord/574943603466436628?color=7d86ff&label=Discord&logo=discord&logoColor=white&style=for-the-badge)](https://sl.coopydood.com/discord)
-
-***
-
-## 👋》Introduction
-
-Tired of all the restraints and poor performance of macOS VMs in hypervisors like VirtualBox or VMware? Well, the story changes when you run your virtual machines in **kernel space**. Welcome to the world of **K**ernel **V**irtual **M**achines.
-
-You might be new to QEMU/KVM, or a long-time veteran - either way, this project aims to help you build a macOS virtual machine that can take full advantage of the power of KVM - but in a user-friendly and approachable way.
-
-Scripts? Configs? QEMU arguments? A *"qcow"* file? *Moo?* If you need a little help wrapping your head around this stuff, feel free to check out the [FAQs](https://github.com/Coopydood/ultimate-macOS-KVM/wiki/FAQs) for some quick knowledge on the basics.
-
-<br>
-<img src="https://github.com/Coopydood/ultimate-macOS-KVM/assets/39441479/1244b64e-95b2-469a-8271-43c56e72b065" alt="ultimate-macOS-KVM" width="1400"/>
-<p align="center"><i>SussyMac v2.0 - Full virtual Hackintosh setup powered by ULTMOS.</i></p>
-
-***
-
-## 💎》Features
-
-<ul>
-<li><b>AutoPilot <a href="https://github.com/Coopydood/ultimate-macOS-KVM/wiki/AutoPilot">⎋</a></b></li> 
-Automatically generates a valid, customised, and ready-to-use QEMU config script in seconds.
-
-<li><b>VFIO-PCI Passthrough Assistant <a href="https://github.com/Coopydood/ultimate-macOS-KVM/wiki/VFIO%E2%80%90PCI-Passthrough-Assistant">⎋</a></b></li>
-Advanced passthrough tinkering made easy with auto-detection and configuration walkthroughs.
-
-<li><b>USB Passthrough Assistant</b></li>
-Allows you to select any of your host's attached USB devices for use with the macOS guest, and automatically configures them.
-
-<li><b>OpenCore Configuration Assistant</b></li>
-Automatically mount and edit your OpenCore image from your host, using Network Block Devices.
-
-<li><b>GenSMBIOS Integration</b></li>
-Auto-generate a new SMBIOS and serial number directly onto the virtual OpenCore image with full GenSMBIOS + ULTMOS integration.
-
-<li><b>Boot Argument Assistant + AutoPatch</b></li>
-Easily edit the macOS boot arguments of your OpenCore image, and even automatically apply relevant patches for your setup (e.g. AMD RX 5000 series black screen patch).
-
-<li><b>Automatic System Checks</b></li>
-Several check scripts can be used to make sure your system is correctly prepared for both passthrough and non-passthrough KVM.
-
-<li><b>GPU Compatibility Checker</b></li>
-Detects GPUs in your host system and checks them against a list of known compatible and incompatible macOS GPUs, providing a summary including any extra card-specific quirks.
-
-<li><b>VFIO-IDs and IOMMU Helpers</b></li>
-Auto-detects and lists IOMMU groups, VFIO-IDs, and checks if devices are stubbed to kernel driver correctly.
-
-<li><b>Convert to XML for virt-manager <a href="https://github.com/Coopydood/ultimate-macOS-KVM/wiki/XML-Converter">⎋</a></b></li>
-Easily convert any AutoPilot-generated QEMU scripts into an importable XML file for virt-manager (GUI). VFIO-PCI passthrough and USB configurations are also converted.
-</ul>
-
-> [!TIP]
-> Click the [**⎋**]() icon next to a feature to read more about it in greater detail.
-
-
-
-<img src="https://github.com/Coopydood/ultimate-macOS-KVM/assets/39441479/ac766b58-5e66-4b70-9742-8e318f065fc2" width="45%"></img> <img src="https://github.com/Coopydood/ultimate-macOS-KVM/assets/39441479/ee451491-35fa-436e-957b-888d2f7d488e" width="45%"></img>
-
-***
-
-## 🎲》Requirements
-
-As with all other virtual machines / hypervisors, you don't need an *uber-powerful* PC, but you should expect guest performance to be relative to your host's. Performance *can* change dramatically based on guest properties, such as virtual cores, allocated memory, and virtual CPU threads - but it really does boil down to how beefy your host's hardware is.
-
-Here's a table with my best judgment on minimum, recommended, and best system requirements:
-
-
-|                 |                   **Minimum**                  |                           **Recommended**                          |                                 **Optimal**                                 |                                   My Setup                                   |
-|-----------------|:----------------------------------------------:|:------------------------------------------------------------------:|:---------------------------------------------------------------------------:|:----------------------------------------------------------------------------:|
-| **OS**          |                    linux-5.x                   |                             Linux Mint                             |                                  Arch Linux                                 |                                  Arch Linux                                  |
-| **Motherboard** |             Virtualisation<br>UEFI             |        Virtualisation<br>UEFI<br>IOMMU<br>Intel VT-d / AMD-V       | Virtualisation<br>UEFI<br>IOMMU<br>Intel VT-d / AMD-V<br>Isolated PCI Lanes | ROG STRIX Z490-E GAMING<br>UEFI<br>IOMMU<br>Intel VT-d<br>Isolated PCI lanes |
-| **CPU**         | ~2014 Intel / AMD<br>Virtualisation<br>2 cores | Intel i5 / Ryzen 5<br>Virtualisation<br>4-8 cores<br>Hyperthreaded |     Intel i9 / Ryzen 9<br>Virtualisation<br>8-16 cores<br>Hyperthreaded     |               Intel Core i9-10900K<br>10 cores<br>Hyperthreaded              |
-| **Memory**      |                      4 GB                      |                                16 GB                               |                                    32 GB+                                   |                               64 GB                              |
-| **Disk Type**   |                    SATA HDD                    |                              SATA SSD                              |                                   NVMe SSD                                  |                               NVMe SSD                               |
-| **Disk Space**  |                      40 GB                     |                               120 GB                               |                                   500 GB+                                   |                                    500 GB                                    |
-| **Resolution**  |                    1280x720                    |                              2560x1440                             |                                  3840x2160                                  |                               2560x1440                              |
-| **GPU (VFIO)**  |                        -                       |                             AMD RX 580                             |                                AMD RX 6600 XT                               |                                  AMD RX 5700 XT                                  |
-
-> [!NOTE]
-> The recommended and optimal specifications are for reference only.
-
-***
-
-## 📦》Dependencies
-The project requires several other packages to function properly, while others can be optionally installed to enhance your experience. 
-
-All of the dependencies, both required and optional, are listed below.
-
-> [!IMPORTANT]
-> The package names listed below are examples on an Arch-based system. Your distro may be different!
-
-<b>Required</b>
-<ul>
-<li><b>Sudo</b> 》 <code>sudo</code></li>
-<li><b>Git</b> 》 <code>git</code></li>
-<li><b>Wget</b> 》 <code>wget</code></li>
-<li><b>QEMU</b> 》 <code>qemu-full</code></li>
-<li><b>Libvirt</b> 》 <code>libvirt</code></li>
-<li><b>DNSmasq</b> 》 <code>dnsmasq</code></li>
-<li><b>Python</b> 》 <code>python</code></li>
-</ul>
-<b>Optional</b>
-<ul>
-<li><b>Virtual Machine Manager (GUI)</b> 》 <code>virt-manager</code></li>
-<li><b>Virsh</b> 》 <code>virsh</code></li>
-<li><b>Discord Rich Presence (pypresence)</b> 》 <code>python-pypresence</code> or, using pip, install <code>pypresence</code></li>
-<li><b>Network Block Device (NBD)</b> 》 <code>nbd</code> required for mounting the OpenCore image for editing on host system
-</ul>
-
-<<<<<<< HEAD
-=======
-<details open>
-<summary>Arch</summary>
-<br>
-<code>yay -Syu git wget qemu-full libvirt dnsmasq python virt-manager virsh nbd</code>
-</details>
-
- <details open>
-<summary>Ubuntu / Debian</summary>
- <br>
-<code>sudo apt-get install qemu uml-utilities virt-manager git \
-    wget libguestfs-tools p7zip-full make dmg2img tesseract-ocr \
-    tesseract-ocr-eng genisoimage vim net-tools screen -yWell, you asked for it!</code>
-</details>
-  
->>>>>>> 6e01d397
-> [!WARNING]
-> You **must** have all of the required dependencies installed before using this project. 
-
-> [!tip]
-> Optional dependencies can enhance your experience, such as using your VM in a GUI, or showing what macOS version you're currently running on your Discord profile.
->
-> Your experience is automatically adapted based on the dependencies you have installed. For example, if you have ``pypresence`` installed, Discord rich presence will be enabled automatically on AutoPilot scripts.
-
-***
-
-## 🐧》Oh, and you NEED Linux.
-
-Shocker; KVM is a module built into the *Linux kernel*, not **Windows Subsystem for Linux** or some UNIX-like terminal. You need a <ins>full install</ins> of at least base Linux **on your host**. Don't try any of that VM inception shenanigans.
-
-The easiest way to do this is by grabbing some mainstream Linux distro, like **Ubuntu, Linux Mint, Manjaro, endeavourOS** - among many, many others. You can theoretically pick any one you like. *I use Arch BTW.*
-
-> [!NOTE]
-> Testing of ULTMOS on different distrobutions is underway - but please note that is has been primarily developed and tested on **Arch** and **Debian**-based systems.
-
-***
-
-## 🛫》Getting Started
-
-It's easy to get up and running. Simply clone the repo using ``git``.
-Make sure you have **all** [dependencies](https://github.com/Coopydood/ultimate-macOS-KVM/blob/main/README.md#requirements) installed before getting started.
-
-```sh
-$ git clone https://github.com/Coopydood/ultimate-macOS-KVM
-```
-
-> [!TIP]
-> Alternatively, you can download the latest release [here](https://github.com/Coopydood/ultimate-macOS-KVM/archive/refs/heads/main.zip).
-
-<br>
-
-Okay, so you've cloned my repo, and `cd`'d into the directory. Great!
-Now, before running the script - and to avoid the subsequent and inevitable gotcha - you should enable the ``libvirtd`` daemon first if it hasn't been already. Here's an example for Arch-based systems:
-
-```sh
-$ sudo systemctl enable libvirtd
-```
-> [!WARNING]
-> This command requires superuser privileges.
-
-<br>
-
-and/or check the status of the daemon with
-
-```sh
-$ systemctl status libvirtd
-```
-
-***
-
-## 🧭》Usage
-
-Okay, now you're ready to use **ultimate-macOS-KVM**. Use the ``main.py`` file.
-
-This is your main menu / central hub for the project and everything can be accessed from here. 
-
-```sh
-$ ./main.py
-```
-> [!CAUTION]
-> Most sub-scripts included in the project should *not* be run on their own. Always use ``main.py`` unless the script was user-generated or stated otherwise.
-
-***
-
-## 🖥️》I'm here for GPU passthrough
-
-...and you've come to the right place. ultimate-macOS-KVM includes several handy built-in tools to make VFIO-PCI passthrough (including GPUs) as pain-free as possible. Please see the documentation on how to get started with these tools.
-
-Oh, and speaking of...
-
-***
-
-## 📖》Documentation
-
-More detailed write-ups on the project and the scripts included, as well as some tutorials can be found on this [repo's wiki](https://github.com/Coopydood/ultimate-macOS-KVM/wiki).
-
-This is continually updated and made better as the project develops. Feel free to help out and [write your own!](https://github.com/Coopydood/ultimate-macOS-KVM/new/dev/docs)
-
-Changelogs can be found on the [releases](https://github.com/Coopydood/ultimate-macOS-KVM/releases) page.
-
-> [!TIP]
-> All documentation and changelogs are included in the [docs folder](https://github.com/Coopydood/ultimate-macOS-KVM/tree/main/docs) for offline reading.
-
-***
-
-## 🛟》Help and Troubleshooting
-
-Alongside the tutorial and explanation documents, this project includes troubleshooting guides for a wide variety of issues - ranging from project issues such as those in *AutoPilot*, or other issues such as GPU passthrough.
-
-You can search for your problem and find solutions in the [**Issues and Troubleshooting**](https://github.com/Coopydood/ultimate-macOS-KVM/wiki/Issues-and-Troubleshooting) section of the project wiki.
-
-> [!NOTE]
-> If an unexpected problem with the ULTMOS project itself arises, it may be a bug, and can be reported [here](https://github.com/Coopydood/ultimate-macOS-KVM/issues/new).
-
-***
-
-## ⬇️》Updates
-
-This project has been designed to be updated and made better over time.
-
-As you use it to generate your personal files, having to re-clone the entire repo yourself while preserving your files would be a right pain in the backside. Therefore, there's an automated updater script built right in that you can use to safely update in-place to newer versions of this project, without affecting any of your personal config files, virtual hard drives, or anything else not part of the project files. And, if an update dramatically changes directory structures from your current version, the updater automatically disables its in-place update mechanism to prevent data loss.
-
-Of course, if you're just testing the project, then a "clean install" is probably still preferable.
-
-<img src="https://github.com/Coopydood/ultimate-macOS-KVM/assets/39441479/b3578d2d-3d31-41a6-a7f0-85a857ef1f5b" width="60%"></img>
-
-***
-
-## 🖼️》Gallery
-
-Here's a few screenshots showing **ultimate-macOS-KVM** in action!
-
-<img src="https://github.com/Coopydood/ultimate-macOS-KVM/assets/39441479/d93d92e1-5923-436f-a00d-d311c75c1680" width="90%"></img> <img src="https://github.com/Coopydood/ultimate-macOS-KVM/assets/39441479/aedd04b6-3334-482d-adbe-d3809238a652" width="45%"></img> <img src="https://github.com/Coopydood/ultimate-macOS-KVM/assets/39441479/593e8388-8b2d-4b12-99b4-1dbd7802dea8" width="45%"></img> <img src="https://github.com/Coopydood/ultimate-macOS-KVM/assets/39441479/a7a60115-865a-4939-ab8f-e726a3d488a6" width="45%"></img> <img src="https://github.com/Coopydood/ultimate-macOS-KVM/assets/39441479/1802c1d2-7d35-4e70-9ab2-13820ef7e3a9" width="45%"></img> <img src="https://github.com/Coopydood/ultimate-macOS-KVM/assets/39441479/1fd0add5-c0c8-46a1-8897-3b80c37f98a1" width="45%"></img> <img src="https://github.com/Coopydood/ultimate-macOS-KVM/assets/39441479/8380632b-dceb-41e7-acb0-b2bd15cbf575" width="45%"></img> <img src="https://github.com/Coopydood/ultimate-macOS-KVM/assets/39441479/b32c2701-a934-42ce-ab69-06b1ae350f1b" width="45%"></img> <img src="https://github.com/Coopydood/ultimate-macOS-KVM/assets/39441479/ee451491-35fa-436e-957b-888d2f7d488e" width="45%"></img> <img src="https://github.com/Coopydood/ultimate-macOS-KVM/assets/39441479/c4e394c3-a666-4aab-9aa7-b40b1e84d977" width="45%"></img> <img src="https://github.com/Coopydood/ultimate-macOS-KVM/assets/39441479/feb19dce-7a9a-4527-884c-8b2f2d445e2f" width="45%"></img> <img src="https://github.com/Coopydood/ultimate-macOS-KVM/assets/39441479/4a8b5249-3029-49d3-8539-229b3c179816" width="45%"></img> <img src="https://github.com/Coopydood/ultimate-macOS-KVM/assets/39441479/4e7678f3-5ee4-4e69-93a7-d9ba9881cea7" width="45%"></img>
-<img src="https://github.com/Coopydood/ultimate-macOS-KVM/assets/39441479/dd012a63-415a-4b87-b096-feabdd3f8a5e" width="45%"></img> <img src="https://github.com/Coopydood/ultimate-macOS-KVM/assets/39441479/32d2992d-a39a-4b34-976b-5e7ee5d5c926" width="45%"></img> 
-
-> [!TIP]
-> More screenshots of ULTMOS in action can be found included in the [docs](https://github.com/Coopydood/ultimate-macOS-KVM/tree/main/docs/screenshots) folder!
-
-***
-
-## ☢️》Disclaimer
-
-This is my way of giving back to the QEMU, KVM, and VFIO community. Please don't expect much as this is a passion project and not a priority in my life.
-
-- I'm not responsible for any time you waste using this project.
-- I'm not responsible if you make an oopsie whoopsie.
-- I have no affiliation with OpenCore and have no developmental experience with it.
-- Expect headaches. Some severe.
-- You need a LOT of patience. I mean it. Despite me trying to alleviate some of the hassles, you WILL run into [stupid gotchas](https://github.com/Coopydood/ultimate-macOS-KVM/wiki/Issues-and-Troubleshooting) that require trial and error out of my control.
-- I'm by no means an expert on this stuff nor would I claim to be.
-- I've simply made *what I had to go through **easier** for you*. Hopefully.
-- Yes, my Python is pretty bad. But if it works, it works.
-
-> [!CAUTION]
-> Do NOT run anything as ``sudo`` unless absolutely necessary. If you have an urge to then you need to break that habit _**asap.**_ <br><br>
-> Most of my scripts do not require superuser privileges, however, the ones that do are clearly marked with a yellow ⚠️ next to the operation requiring such permissions.
-  
-***
-
-## ⚖️》Legal
-
-> [!WARNING]
-> This project contains a string of text known as an OS Key (OSK). 
-
-Apple uses this key to make it more difficult for non-Macintosh computers to run macOS, by requiring the key to be provided by the SMBIOS. 
-
-This OS key is widely available on the Internet and is no longer considered a "secret", and was even included in a [public court document](http://www.rcfp.org/sites/default/files/docs/20120105_202426_apple_sealing.pdf).
-
-Apple has attempted to classify the OSK as a trade secret but has ultimately failed in doing so. As a result, it is freely included within this project, as with [OSX-KVM](https://github.com/kholia/OSX-KVM).
-
-***
-
-## ❤️》Sponsors
-
-These awesome people were generous enough to donate financially to help fuel the 3AM misadventures this project is made from. Thank you so much!
-
-<!-- sponsors --><a href="https://github.com/WaveringAna"><img src="https://images.weserv.nl/?url=https://github.com/WaveringAna.png?v=1&h=100&w=100&fit=cover&mask=circle&maxage=7d" height="50px" width="50px" alt="WaveringAna"></a><a href="https://github.com/SaRoKu"><img src="https://images.weserv.nl/?url=https://github.com/SaRoKu.png?v=1&h=100&w=100&fit=cover&mask=circle&maxage=7d" height="50px" width="50px" alt="SaRoKu"></a><!-- sponsors -->
-
-<br><br>
-<sup>If you find this project helpful, and want to support development, you can <a href="https://github.com/sponsors/Coopydood">sponsor it</a>! Any and all donations are incredibly appreciated and never expected or required! </sup>
-
-***
-
-<img align="left" width="100" height="100" src="https://dortania.github.io/docs/latest/Logos/Logo.png">
-
-<h3>Powered by OpenCore<br><sub>Version 0.9.7</sub></h3>
-
-This project would not be possible without the incredible work of the [OpenCore development team](https://github.com/Acidanthera). Thank you to everyone involved! ❤️
-
-
-***
-
-## 🤝》Credits & Greetz
-
-While I am the creator of these automation/ease-of-use scripts, this project is not possible without both the prior and current works of some very talented people. The people who have tested the project are also included.
-
-- **[Dortania](https://github.com/Dortania)** 》 Extensive documentation and Hackintosh development.
-- **[Kholia](https://github.com/kholia)** 》 Development of scripts and documentation. ultimate-macOS-KVM is intended as an extension to [OSX-KVM](https://github.com/kholia/OSX-KVM).
-- **[thenickdude](https://github.com/thenickdude)** 》 Personal support throughout my KVM misadventures and countless community contribs.
-- **[vit9696](https://github.com/vit9696)** 》 Author of many macOS hacks including kexts, and other source material used in this project. Probably knows the macOS boot process better than Apple.
-- **[vu1tur](to@vu1tur.eu.org)** 》 Open source dmg to img conversion tool; used and bundled in this project.
-- **[Eversiege](https://github.com/eversiege)** 》 Support and testing, та мій улюблений українець. Also made the project's main [website](https://coopydood.github.io/ultimate-macOS-KVM).
-- **[CyberneticSquid](https://github.com/cyberneticsquid)** 》 Testing for me at stupid-o'-clock because he's a cool Aussie.
-- **[Cake](https://github.com/cam-jm)** 》 Another Aussie testing for me in the middle of my sleep-deprived nights, with a slight obsession over cake.
-- **[Hyperchromiac](https://github.com/hyperchromiac)** 》 My personal constitution-munching American. Legend has it that I live in his attic, although even I'm not sure. Love this guy either way.
-- **[Kaz](https://github.com/Eaz11)** 》 Other than his brilliant English accent's pronunciations (including "macOS Syria"), he's done extensive testing. Say hi to your nephew for me.
-- **[GigantTech](https://twitter.com/TechGigant)** 》 Moderately annoying German guy that I convinced to install Linux subsequently letting him test my project. It's free real estate!
-- **[Hummenix](https://github.com/Hummenix)** 》Testing of ULTMOS across different Linux distros. 
-- **[CorpNewt](https://github.com/CorpNewt)** 》Creator of GenSMBIOS and many other Hackintosh essentials.
-- **[Acidanthera](https://github.com/Acidanthera)** 》The group behind OpenCore, Lilu, WhateverGreen, and MUCH more.
-
-***
-
-
-
-<p align="center">
-  <img src="https://github.com/Coopydood/ultimate-macOS-KVM/assets/39441479/39d78d4b-8ce8-44f4-bba7-fefdbf2f80db" width="10%"> </img>
-</p>
+<a href="https://coopydood.github.io/ultimate-macOS-KVM"><img src="https://github.com/Coopydood/ultimate-macOS-KVM/blob/492731ef1d95d2da534c660b001550f4d76a6c68/resources/images/bannerAlphaBasic.png?raw=true" alt="ultimate-macOS-KVM" width="500"/></a>
+
+### v0.12.0
+
+Helping you build the ultimate macOS virtual machine, powered by KVM.
+
+**[What's new?](https://github.com/Coopydood/ultimate-macOS-KVM/releases/latest)&nbsp;&nbsp;&nbsp;|&nbsp;&nbsp;&nbsp;**[Switch to dev branch... ⎋](https://github.com/Coopydood/ultimate-macOS-KVM/tree/dev)
+
+<br>
+
+[![ULTMOS VERSION](https://img.shields.io/github/v/release/Coopydood/ultimate-macOS-KVM?style=for-the-badge&color=1793D1&logo=github&logoColor=white&label=)](https://github.com/Coopydood/ultimate-macOS-KVM/releases/latest) [![GitHub](https://img.shields.io/github/license/Coopydood/ultimate-macOS-KVM?label=Licence&logo=unlicense&logoColor=white&style=for-the-badge)](https://github.com/Coopydood/ultimate-macOS-KVM/blob/main/LICENSE) [![GitHub repo size](https://img.shields.io/github/repo-size/Coopydood/ultimate-macOS-KVM?color=07b55b&label=Size&logo=envoy-proxy&logoColor=white&style=for-the-badge)](https://github.com/Coopydood/ultimate-macOS-KVM) [![Discord](https://img.shields.io/discord/574943603466436628?color=7d86ff&label=Discord&logo=discord&logoColor=white&style=for-the-badge)](https://sl.coopydood.com/discord)
+
+***
+
+## 👋》Introduction
+
+Tired of all the restraints and poor performance of macOS VMs in hypervisors like VirtualBox or VMware? Well, the story changes when you run your virtual machines in **kernel space**. Welcome to the world of **K**ernel **V**irtual **M**achines.
+
+You might be new to QEMU/KVM, or a long-time veteran - either way, this project aims to help you build a macOS virtual machine that can take full advantage of the power of KVM - but in a user-friendly and approachable way.
+
+Scripts? Configs? QEMU arguments? A *"qcow"* file? *Moo?* If you need a little help wrapping your head around this stuff, feel free to check out the [FAQs](https://github.com/Coopydood/ultimate-macOS-KVM/wiki/FAQs) for some quick knowledge on the basics.
+
+<br>
+<img src="https://github.com/Coopydood/ultimate-macOS-KVM/assets/39441479/1244b64e-95b2-469a-8271-43c56e72b065" alt="ultimate-macOS-KVM" width="1400"/>
+<p align="center"><i>SussyMac v2.0 - Full virtual Hackintosh setup powered by ULTMOS.</i></p>
+
+***
+
+## 💎》Features
+
+<ul>
+<li><b>AutoPilot <a href="https://github.com/Coopydood/ultimate-macOS-KVM/wiki/AutoPilot">⎋</a></b></li> 
+Automatically generates a valid, customised, and ready-to-use QEMU config script in seconds.
+
+<li><b>VFIO-PCI Passthrough Assistant <a href="https://github.com/Coopydood/ultimate-macOS-KVM/wiki/VFIO%E2%80%90PCI-Passthrough-Assistant">⎋</a></b></li>
+Advanced passthrough tinkering made easy with auto-detection and configuration walkthroughs.
+
+<li><b>USB Passthrough Assistant</b></li>
+Allows you to select any of your host's attached USB devices for use with the macOS guest, and automatically configures them.
+
+<li><b>OpenCore Configuration Assistant</b></li>
+Automatically mount and edit your OpenCore image from your host, using Network Block Devices.
+
+<li><b>GenSMBIOS Integration</b></li>
+Auto-generate a new SMBIOS and serial number directly onto the virtual OpenCore image with full GenSMBIOS + ULTMOS integration.
+
+<li><b>Boot Argument Assistant + AutoPatch</b></li>
+Easily edit the macOS boot arguments of your OpenCore image, and even automatically apply relevant patches for your setup (e.g. AMD RX 5000 series black screen patch).
+
+<li><b>Automatic System Checks</b></li>
+Several check scripts can be used to make sure your system is correctly prepared for both passthrough and non-passthrough KVM.
+
+<li><b>GPU Compatibility Checker</b></li>
+Detects GPUs in your host system and checks them against a list of known compatible and incompatible macOS GPUs, providing a summary including any extra card-specific quirks.
+
+<li><b>VFIO-IDs and IOMMU Helpers</b></li>
+Auto-detects and lists IOMMU groups, VFIO-IDs, and checks if devices are stubbed to kernel driver correctly.
+
+<li><b>Convert to XML for virt-manager <a href="https://github.com/Coopydood/ultimate-macOS-KVM/wiki/XML-Converter">⎋</a></b></li>
+Easily convert any AutoPilot-generated QEMU scripts into an importable XML file for virt-manager (GUI). VFIO-PCI passthrough and USB configurations are also converted.
+</ul>
+
+> [!TIP]
+> Click the [**⎋**]() icon next to a feature to read more about it in greater detail.
+
+
+
+<img src="https://github.com/Coopydood/ultimate-macOS-KVM/assets/39441479/ac766b58-5e66-4b70-9742-8e318f065fc2" width="45%"></img> <img src="https://github.com/Coopydood/ultimate-macOS-KVM/assets/39441479/ee451491-35fa-436e-957b-888d2f7d488e" width="45%"></img>
+
+***
+
+## 🎲》Requirements
+
+As with all other virtual machines / hypervisors, you don't need an *uber-powerful* PC, but you should expect guest performance to be relative to your host's. Performance *can* change dramatically based on guest properties, such as virtual cores, allocated memory, and virtual CPU threads - but it really does boil down to how beefy your host's hardware is.
+
+Here's a table with my best judgment on minimum, recommended, and best system requirements:
+
+
+|                 |                   **Minimum**                  |                           **Recommended**                          |                                 **Optimal**                                 |                                   My Setup                                   |
+|-----------------|:----------------------------------------------:|:------------------------------------------------------------------:|:---------------------------------------------------------------------------:|:----------------------------------------------------------------------------:|
+| **OS**          |                    linux-5.x                   |                             Linux Mint                             |                                  Arch Linux                                 |                                  Arch Linux                                  |
+| **Motherboard** |             Virtualisation<br>UEFI             |        Virtualisation<br>UEFI<br>IOMMU<br>Intel VT-d / AMD-V       | Virtualisation<br>UEFI<br>IOMMU<br>Intel VT-d / AMD-V<br>Isolated PCI Lanes | ROG STRIX Z490-E GAMING<br>UEFI<br>IOMMU<br>Intel VT-d<br>Isolated PCI lanes |
+| **CPU**         | ~2014 Intel / AMD<br>Virtualisation<br>2 cores | Intel i5 / Ryzen 5<br>Virtualisation<br>4-8 cores<br>Hyperthreaded |     Intel i9 / Ryzen 9<br>Virtualisation<br>8-16 cores<br>Hyperthreaded     |               Intel Core i9-10900K<br>10 cores<br>Hyperthreaded              |
+| **Memory**      |                      4 GB                      |                                16 GB                               |                                    32 GB+                                   |                               64 GB                              |
+| **Disk Type**   |                    SATA HDD                    |                              SATA SSD                              |                                   NVMe SSD                                  |                               NVMe SSD                               |
+| **Disk Space**  |                      40 GB                     |                               120 GB                               |                                   500 GB+                                   |                                    500 GB                                    |
+| **Resolution**  |                    1280x720                    |                              2560x1440                             |                                  3840x2160                                  |                               2560x1440                              |
+| **GPU (VFIO)**  |                        -                       |                             AMD RX 580                             |                                AMD RX 6600 XT                               |                                  AMD RX 5700 XT                                  |
+
+> [!NOTE]
+> The recommended and optimal specifications are for reference only.
+
+***
+
+## 📦》Dependencies
+The project requires several other packages to function properly, while others can be optionally installed to enhance your experience. 
+
+All of the dependencies, both required and optional, are listed below.
+
+> [!IMPORTANT]
+> The package names listed below are examples on an Arch-based system. Your distro may be different!
+
+<b>Required</b>
+<ul>
+<li><b>Sudo</b> 》 <code>sudo</code></li>
+<li><b>Git</b> 》 <code>git</code></li>
+<li><b>Wget</b> 》 <code>wget</code></li>
+<li><b>QEMU</b> 》 <code>qemu-full</code></li>
+<li><b>Libvirt</b> 》 <code>libvirt</code></li>
+<li><b>DNSmasq</b> 》 <code>dnsmasq</code></li>
+<li><b>Python</b> 》 <code>python</code></li>
+</ul>
+<b>Optional</b>
+<ul>
+<li><b>Virtual Machine Manager (GUI)</b> 》 <code>virt-manager</code></li>
+<li><b>Virsh</b> 》 <code>virsh</code></li>
+<li><b>Discord Rich Presence (pypresence)</b> 》 <code>python-pypresence</code> or, using pip, install <code>pypresence</code></li>
+<li><b>Network Block Device (NBD)</b> 》 <code>nbd</code> required for mounting the OpenCore image for editing on host system
+</ul>
+
+<details open>
+<summary>Arch</summary>
+<br>
+<code>yay -Syu git wget qemu-full libvirt dnsmasq python virt-manager virsh nbd</code>
+</details>
+
+ <details open>
+<summary>Ubuntu / Debian</summary>
+ <br>
+<code>sudo apt-get install qemu uml-utilities virt-manager git \
+    wget libguestfs-tools p7zip-full make dmg2img tesseract-ocr \
+    tesseract-ocr-eng genisoimage vim net-tools screen -yWell, you asked for it!</code>
+</details>
+  
+> [!WARNING]
+> You **must** have all of the required dependencies installed before using this project. 
+
+> [!tip]
+> Optional dependencies can enhance your experience, such as using your VM in a GUI, or showing what macOS version you're currently running on your Discord profile.
+>
+> Your experience is automatically adapted based on the dependencies you have installed. For example, if you have ``pypresence`` installed, Discord rich presence will be enabled automatically on AutoPilot scripts.
+
+***
+
+## 🐧》Oh, and you NEED Linux.
+
+Shocker; KVM is a module built into the *Linux kernel*, not **Windows Subsystem for Linux** or some UNIX-like terminal. You need a <ins>full install</ins> of at least base Linux **on your host**. Don't try any of that VM inception shenanigans.
+
+The easiest way to do this is by grabbing some mainstream Linux distro, like **Ubuntu, Linux Mint, Manjaro, endeavourOS** - among many, many others. You can theoretically pick any one you like. *I use Arch BTW.*
+
+> [!NOTE]
+> Testing of ULTMOS on different distrobutions is underway - but please note that is has been primarily developed and tested on **Arch** and **Debian**-based systems.
+
+***
+
+## 🛫》Getting Started
+
+It's easy to get up and running. Simply clone the repo using ``git``.
+Make sure you have **all** [dependencies](https://github.com/Coopydood/ultimate-macOS-KVM/blob/main/README.md#requirements) installed before getting started.
+
+```sh
+$ git clone https://github.com/Coopydood/ultimate-macOS-KVM
+```
+
+> [!TIP]
+> Alternatively, you can download the latest release [here](https://github.com/Coopydood/ultimate-macOS-KVM/archive/refs/heads/main.zip).
+
+<br>
+
+Okay, so you've cloned my repo, and `cd`'d into the directory. Great!
+Now, before running the script - and to avoid the subsequent and inevitable gotcha - you should enable the ``libvirtd`` daemon first if it hasn't been already. Here's an example for Arch-based systems:
+
+```sh
+$ sudo systemctl enable libvirtd
+```
+> [!WARNING]
+> This command requires superuser privileges.
+
+<br>
+
+and/or check the status of the daemon with
+
+```sh
+$ systemctl status libvirtd
+```
+
+***
+
+## 🧭》Usage
+
+Okay, now you're ready to use **ultimate-macOS-KVM**. Use the ``main.py`` file.
+
+This is your main menu / central hub for the project and everything can be accessed from here. 
+
+```sh
+$ ./main.py
+```
+> [!CAUTION]
+> Most sub-scripts included in the project should *not* be run on their own. Always use ``main.py`` unless the script was user-generated or stated otherwise.
+
+***
+
+## 🖥️》I'm here for GPU passthrough
+
+...and you've come to the right place. ultimate-macOS-KVM includes several handy built-in tools to make VFIO-PCI passthrough (including GPUs) as pain-free as possible. Please see the documentation on how to get started with these tools.
+
+Oh, and speaking of...
+
+***
+
+## 📖》Documentation
+
+More detailed write-ups on the project and the scripts included, as well as some tutorials can be found on this [repo's wiki](https://github.com/Coopydood/ultimate-macOS-KVM/wiki).
+
+This is continually updated and made better as the project develops. Feel free to help out and [write your own!](https://github.com/Coopydood/ultimate-macOS-KVM/new/dev/docs)
+
+Changelogs can be found on the [releases](https://github.com/Coopydood/ultimate-macOS-KVM/releases) page.
+
+> [!TIP]
+> All documentation and changelogs are included in the [docs folder](https://github.com/Coopydood/ultimate-macOS-KVM/tree/main/docs) for offline reading.
+
+***
+
+## 🛟》Help and Troubleshooting
+
+Alongside the tutorial and explanation documents, this project includes troubleshooting guides for a wide variety of issues - ranging from project issues such as those in *AutoPilot*, or other issues such as GPU passthrough.
+
+You can search for your problem and find solutions in the [**Issues and Troubleshooting**](https://github.com/Coopydood/ultimate-macOS-KVM/wiki/Issues-and-Troubleshooting) section of the project wiki.
+
+> [!NOTE]
+> If an unexpected problem with the ULTMOS project itself arises, it may be a bug, and can be reported [here](https://github.com/Coopydood/ultimate-macOS-KVM/issues/new).
+
+***
+
+## ⬇️》Updates
+
+This project has been designed to be updated and made better over time.
+
+As you use it to generate your personal files, having to re-clone the entire repo yourself while preserving your files would be a right pain in the backside. Therefore, there's an automated updater script built right in that you can use to safely update in-place to newer versions of this project, without affecting any of your personal config files, virtual hard drives, or anything else not part of the project files. And, if an update dramatically changes directory structures from your current version, the updater automatically disables its in-place update mechanism to prevent data loss.
+
+Of course, if you're just testing the project, then a "clean install" is probably still preferable.
+
+<img src="https://github.com/Coopydood/ultimate-macOS-KVM/assets/39441479/b3578d2d-3d31-41a6-a7f0-85a857ef1f5b" width="60%"></img>
+
+***
+
+## 🖼️》Gallery
+
+Here's a few screenshots showing **ultimate-macOS-KVM** in action!
+
+<img src="https://github.com/Coopydood/ultimate-macOS-KVM/assets/39441479/d93d92e1-5923-436f-a00d-d311c75c1680" width="90%"></img> <img src="https://github.com/Coopydood/ultimate-macOS-KVM/assets/39441479/aedd04b6-3334-482d-adbe-d3809238a652" width="45%"></img> <img src="https://github.com/Coopydood/ultimate-macOS-KVM/assets/39441479/593e8388-8b2d-4b12-99b4-1dbd7802dea8" width="45%"></img> <img src="https://github.com/Coopydood/ultimate-macOS-KVM/assets/39441479/a7a60115-865a-4939-ab8f-e726a3d488a6" width="45%"></img> <img src="https://github.com/Coopydood/ultimate-macOS-KVM/assets/39441479/1802c1d2-7d35-4e70-9ab2-13820ef7e3a9" width="45%"></img> <img src="https://github.com/Coopydood/ultimate-macOS-KVM/assets/39441479/1fd0add5-c0c8-46a1-8897-3b80c37f98a1" width="45%"></img> <img src="https://github.com/Coopydood/ultimate-macOS-KVM/assets/39441479/8380632b-dceb-41e7-acb0-b2bd15cbf575" width="45%"></img> <img src="https://github.com/Coopydood/ultimate-macOS-KVM/assets/39441479/b32c2701-a934-42ce-ab69-06b1ae350f1b" width="45%"></img> <img src="https://github.com/Coopydood/ultimate-macOS-KVM/assets/39441479/ee451491-35fa-436e-957b-888d2f7d488e" width="45%"></img> <img src="https://github.com/Coopydood/ultimate-macOS-KVM/assets/39441479/c4e394c3-a666-4aab-9aa7-b40b1e84d977" width="45%"></img> <img src="https://github.com/Coopydood/ultimate-macOS-KVM/assets/39441479/feb19dce-7a9a-4527-884c-8b2f2d445e2f" width="45%"></img> <img src="https://github.com/Coopydood/ultimate-macOS-KVM/assets/39441479/4a8b5249-3029-49d3-8539-229b3c179816" width="45%"></img> <img src="https://github.com/Coopydood/ultimate-macOS-KVM/assets/39441479/4e7678f3-5ee4-4e69-93a7-d9ba9881cea7" width="45%"></img>
+<img src="https://github.com/Coopydood/ultimate-macOS-KVM/assets/39441479/dd012a63-415a-4b87-b096-feabdd3f8a5e" width="45%"></img> <img src="https://github.com/Coopydood/ultimate-macOS-KVM/assets/39441479/32d2992d-a39a-4b34-976b-5e7ee5d5c926" width="45%"></img> 
+
+> [!TIP]
+> More screenshots of ULTMOS in action can be found included in the [docs](https://github.com/Coopydood/ultimate-macOS-KVM/tree/main/docs/screenshots) folder!
+
+***
+
+## ☢️》Disclaimer
+
+This is my way of giving back to the QEMU, KVM, and VFIO community. Please don't expect much as this is a passion project and not a priority in my life.
+
+- I'm not responsible for any time you waste using this project.
+- I'm not responsible if you make an oopsie whoopsie.
+- I have no affiliation with OpenCore and have no developmental experience with it.
+- Expect headaches. Some severe.
+- You need a LOT of patience. I mean it. Despite me trying to alleviate some of the hassles, you WILL run into [stupid gotchas](https://github.com/Coopydood/ultimate-macOS-KVM/wiki/Issues-and-Troubleshooting) that require trial and error out of my control.
+- I'm by no means an expert on this stuff nor would I claim to be.
+- I've simply made *what I had to go through **easier** for you*. Hopefully.
+- Yes, my Python is pretty bad. But if it works, it works.
+
+> [!CAUTION]
+> Do NOT run anything as ``sudo`` unless absolutely necessary. If you have an urge to then you need to break that habit _**asap.**_ <br><br>
+> Most of my scripts do not require superuser privileges, however, the ones that do are clearly marked with a yellow ⚠️ next to the operation requiring such permissions.
+  
+***
+
+## ⚖️》Legal
+
+> [!WARNING]
+> This project contains a string of text known as an OS Key (OSK). 
+
+Apple uses this key to make it more difficult for non-Macintosh computers to run macOS, by requiring the key to be provided by the SMBIOS. 
+
+This OS key is widely available on the Internet and is no longer considered a "secret", and was even included in a [public court document](http://www.rcfp.org/sites/default/files/docs/20120105_202426_apple_sealing.pdf).
+
+Apple has attempted to classify the OSK as a trade secret but has ultimately failed in doing so. As a result, it is freely included within this project, as with [OSX-KVM](https://github.com/kholia/OSX-KVM).
+
+***
+
+## ❤️》Sponsors
+
+These awesome people were generous enough to donate financially to help fuel the 3AM misadventures this project is made from. Thank you so much!
+
+<!-- sponsors --><a href="https://github.com/WaveringAna"><img src="https://images.weserv.nl/?url=https://github.com/WaveringAna.png?v=1&h=100&w=100&fit=cover&mask=circle&maxage=7d" height="50px" width="50px" alt="WaveringAna"></a><a href="https://github.com/SaRoKu"><img src="https://images.weserv.nl/?url=https://github.com/SaRoKu.png?v=1&h=100&w=100&fit=cover&mask=circle&maxage=7d" height="50px" width="50px" alt="SaRoKu"></a><!-- sponsors -->
+
+<br><br>
+<sup>If you find this project helpful, and want to support development, you can <a href="https://github.com/sponsors/Coopydood">sponsor it</a>! Any and all donations are incredibly appreciated and never expected or required! </sup>
+
+***
+
+<img align="left" width="100" height="100" src="https://dortania.github.io/docs/latest/Logos/Logo.png">
+
+<h3>Powered by OpenCore<br><sub>Version 0.9.7</sub></h3>
+
+This project would not be possible without the incredible work of the [OpenCore development team](https://github.com/Acidanthera). Thank you to everyone involved! ❤️
+
+
+***
+
+## 🤝》Credits & Greetz
+
+While I am the creator of these automation/ease-of-use scripts, this project is not possible without both the prior and current works of some very talented people. The people who have tested the project are also included.
+
+- **[Dortania](https://github.com/Dortania)** 》 Extensive documentation and Hackintosh development.
+- **[Kholia](https://github.com/kholia)** 》 Development of scripts and documentation. ultimate-macOS-KVM is intended as an extension to [OSX-KVM](https://github.com/kholia/OSX-KVM).
+- **[thenickdude](https://github.com/thenickdude)** 》 Personal support throughout my KVM misadventures and countless community contribs.
+- **[vit9696](https://github.com/vit9696)** 》 Author of many macOS hacks including kexts, and other source material used in this project. Probably knows the macOS boot process better than Apple.
+- **[vu1tur](to@vu1tur.eu.org)** 》 Open source dmg to img conversion tool; used and bundled in this project.
+- **[Eversiege](https://github.com/eversiege)** 》 Support and testing, та мій улюблений українець. Also made the project's main [website](https://coopydood.github.io/ultimate-macOS-KVM).
+- **[CyberneticSquid](https://github.com/cyberneticsquid)** 》 Testing for me at stupid-o'-clock because he's a cool Aussie.
+- **[Cake](https://github.com/cam-jm)** 》 Another Aussie testing for me in the middle of my sleep-deprived nights, with a slight obsession over cake.
+- **[Hyperchromiac](https://github.com/hyperchromiac)** 》 My personal constitution-munching American. Legend has it that I live in his attic, although even I'm not sure. Love this guy either way.
+- **[Kaz](https://github.com/Eaz11)** 》 Other than his brilliant English accent's pronunciations (including "macOS Syria"), he's done extensive testing. Say hi to your nephew for me.
+- **[GigantTech](https://twitter.com/TechGigant)** 》 Moderately annoying German guy that I convinced to install Linux subsequently letting him test my project. It's free real estate!
+- **[Hummenix](https://github.com/Hummenix)** 》Testing of ULTMOS across different Linux distros. 
+- **[CorpNewt](https://github.com/CorpNewt)** 》Creator of GenSMBIOS and many other Hackintosh essentials.
+- **[Acidanthera](https://github.com/Acidanthera)** 》The group behind OpenCore, Lilu, WhateverGreen, and MUCH more.
+
+***
+
+
+
+<p align="center">
+  <img src="https://github.com/Coopydood/ultimate-macOS-KVM/assets/39441479/39d78d4b-8ce8-44f4-bba7-fefdbf2f80db" width="10%"> </img>
+</p>